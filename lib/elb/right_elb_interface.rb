#
# Copyright (c) 2007-2009 RightScale Inc
#
# Permission is hereby granted, free of charge, to any person obtaining
# a copy of this software and associated documentation files (the
# "Software"), to deal in the Software without restriction, including
# without limitation the rights to use, copy, modify, merge, publish,
# distribute, sublicense, and/or sell copies of the Software, and to
# permit persons to whom the Software is furnished to do so, subject to
# the following conditions:
#
# The above copyright notice and this permission notice shall be
# included in all copies or substantial portions of the Software.
#
# THE SOFTWARE IS PROVIDED "AS IS", WITHOUT WARRANTY OF ANY KIND,
# EXPRESS OR IMPLIED, INCLUDING BUT NOT LIMITED TO THE WARRANTIES OF
# MERCHANTABILITY, FITNESS FOR A PARTICULAR PURPOSE AND
# NONINFRINGEMENT. IN NO EVENT SHALL THE AUTHORS OR COPYRIGHT HOLDERS BE
# LIABLE FOR ANY CLAIM, DAMAGES OR OTHER LIABILITY, WHETHER IN AN ACTION
# OF CONTRACT, TORT OR OTHERWISE, ARISING FROM, OUT OF OR IN CONNECTION
# WITH THE SOFTWARE OR THE USE OR OTHER DEALINGS IN THE SOFTWARE.
#

module RightAws

  # = RightAWS::ElbInterface -- RightScale Amazon Elastic Load Balancer interface
  # The RightAws::ElbInterface class provides a complete interface to Amazon's
  # Elastic Load Balancer service.
  # 
  # For explanations of the semantics of each call, please refer to Amazon's documentation at
  # http://docs.amazonwebservices.com/ElasticLoadBalancing/latest/DeveloperGuide/
  # 
  # Create an interface handle:
  #
  #  elb = RightAws::ElbInterface.new(aws_access_key_id, aws_security_access_key)
  #
  # Create an new load balancer:
  #
  #  elb.create_load_balancer( 'test-kd1',
  #                           ['us-east-1a', 'us-east-1b'],
  #                           [ { :protocol => :http, :load_balancer_port => 80,  :instance_port => 80 },
  #		                          { :protocol => :tcp,  :load_balancer_port => 443, :instance_port => 443 } ])
  #
  # Configure its health checking:
  #
  #  elb.configure_health_check( 'test-kd1',
  #                              { :healthy_threshold => 9,
  #                                :unhealthy_threshold => 3,
  #                                :target => "TCP:433",
  #                                :timeout => 6,
  #                                :interval => 31}
  #
  # Register instances with the balancer:
  #
  #  elb.register_instances_with_load_balancer('test-kd1', 'i-8b8bcbe2', 'i-bf8bcbd6') #=> ["i-8b8bcbe2", "i-bf8bcbd6"]
  #
  # Add new availability zones:
  #
  #  elb.enable_availability_zones_for_load_balancer("test-kd1", "us-east-1c")
  #
  class ElbInterface < RightAwsBase
    include RightAwsBaseInterface

    # Amazon ELB API version being used
<<<<<<< HEAD
    API_VERSION       = "2010-07-01"
=======
    API_VERSION       = "2011-04-05"
>>>>>>> 5ff01dda
    DEFAULT_HOST      = "elasticloadbalancing.amazonaws.com"
    DEFAULT_PATH      = '/'
    DEFAULT_PROTOCOL  = 'https'
    DEFAULT_PORT      = 443

    LISTENER_PROTOCOLS = [ 'HTTP', 'HTTPS', 'TCP', 'SSL' ]

    @@bench = AwsBenchmarkingBlock.new
    def self.bench_xml
      @@bench.xml
    end
    def self.bench_service
      @@bench.service
    end

    # Create a new handle to an ELB account. All handles share the same per process or per thread
    # HTTP connection to Amazon ELB. Each handle is for a specific account. The params have the
    # following options:
    # * <tt>:endpoint_url</tt> a fully qualified url to Amazon API endpoint (this overwrites: :server, :port, :service, :protocol). Example: 'https://elasticloadbalancing.amazonaws.com'
    # * <tt>:server</tt>: ELB service host, default: DEFAULT_HOST
    # * <tt>:port</tt>: ELB service port, default: DEFAULT_PORT
    # * <tt>:protocol</tt>: 'http' or 'https', default: DEFAULT_PROTOCOL
    # * <tt>:logger</tt>: for log messages, default: RAILS_DEFAULT_LOGGER else STDOUT
    # * <tt>:signature_version</tt>:  The signature version : '0','1' or '2'(default)
    # * <tt>:cache</tt>: true/false(default): caching works for: describe_load_balancers
    #
    def initialize(aws_access_key_id=nil, aws_secret_access_key=nil, params={})
      init({ :name                => 'ELB',
             :default_host        => ENV['ELB_URL'] ? URI.parse(ENV['ELB_URL']).host   : DEFAULT_HOST,
             :default_port        => ENV['ELB_URL'] ? URI.parse(ENV['ELB_URL']).port   : DEFAULT_PORT,
             :default_service     => ENV['ELB_URL'] ? URI.parse(ENV['ELB_URL']).path   : DEFAULT_PATH,
             :default_protocol    => ENV['ELB_URL'] ? URI.parse(ENV['ELB_URL']).scheme : DEFAULT_PROTOCOL,
             :default_api_version => ENV['ELB_API_VERSION'] || API_VERSION },
           aws_access_key_id    || ENV['AWS_ACCESS_KEY_ID'] ,
           aws_secret_access_key|| ENV['AWS_SECRET_ACCESS_KEY'],
           params)
    end

    def generate_request(action, params={}) #:nodoc:
      generate_request_impl(:get, action, params )
    end

      # Sends request to Amazon and parses the response
      # Raises AwsError if any banana happened
    def request_info(request, parser)  #:nodoc:
      request_info_impl(:lbs_connection, @@bench, request, parser)
    end

    #-----------------------------------------------------------------
    #      Load Balancers
    #-----------------------------------------------------------------
    # Describe load balancers.
    # Returns an array of load balancers.
    #
    #  elb.describe_load_balancers #=>
    #    [ { :health_check =>
    #        { :healthy_threshold => 10,
    #          :unhealthy_threshold => 2,
    #          :target => "TCP:80",
    #          :timeout => 5,
    #          :interval => 30},
    #        :load_balancer_name => "test-kd1",
    #        :availability_zones => ["us-east-1a", "us-east-1b"],
    #        :listeners =>
    #         [ { :protocol => "HTTP", :load_balancer_port => "80",  :instance_port => "80" },
    #           { :protocol => "TCP",  :load_balancer_port => "443", :instance_port => "443" } ],
    #        :created_time => "2009-05-27T11:59:11.000Z",
    #        :dns_name => "test-kd1-1519253964.us-east-1.elb.amazonaws.com",
    #        :instances => [] } ]
    #
    #  elb.describe_load_balancers("test-kd1") #=>
    #    [{:load_balancer_name=>"test-kd1",
    #      :instances=>["i-9fc056f4", "i-b3debfd8"],
    #      :health_check=>
    #       {:interval=>30,
    #        :healthy_threshold=>10,
    #        :target=>"TCP:80",
    #        :unhealthy_threshold=>2,
    #        :timeout=>5},
    #      :dns_name=>"test-kd1-869291821.us-east-1.elb.amazonaws.com",
    #      :listeners=>
    #       [{:load_balancer_port=>"80",
    #         :policy_names=>["my-policy-1"],
    #         :instance_port=>"80",
    #         :protocol=>"HTTP"},
    #        {:load_balancer_port=>"8080",
    #         :policy_names=>["my-policy-lb-1"],
    #         :instance_port=>"8080",
    #         :protocol=>"HTTP"},
    #        {:load_balancer_port=>"443",
    #         :policy_names=>[],
    #         :instance_port=>"443",
    #         :protocol=>"TCP"}],
    #      :created_time=>"2010-04-15T12:04:49.000Z",
    #      :availability_zones=>["us-east-1a", "us-east-1b"],
    #      :app_cookie_stickiness_policies=>
    #       [{:policy_name=>"my-policy-1", :cookie_name=>"my-cookie-1"}],
    #      :lb_cookie_stickiness_policies=>
    #       [{:cookie_expiration_period=>60, :policy_name=>"my-policy-lb-1"}]}]
    #
    def describe_load_balancers(*load_balancers)
      load_balancers = load_balancers.flatten.compact
      request_hash = amazonize_list("LoadBalancerNames.member", load_balancers)
      link = generate_request("DescribeLoadBalancers", request_hash)
      request_cache_or_info(:describe_load_balancers, link,  DescribeLoadBalancersParser, @@bench, load_balancers.right_blank?)
    end

    # Create new load balancer.
    # Returns a new load balancer DNS name.
    #
    # Listener options: :protocol, :load_balancer_port, :instance_port and :ssl_certificate_id
    # Protocols: :tcp, :http, :https or :ssl
    # 
    #  elb.create_load_balancer( 'test-kd1',
    #                            ['us-east-1a', 'us-east-1b'],
    #                            [ { :protocol => :http,  :load_balancer_port => 80,  :instance_port => 80 },
		#                              { :protocol => :https, :load_balancer_port => 443, :instance_port => 443,
    #                                :ssl_certificate_id => 'arn:aws:iam::123456789012:user/division_abc/subdivision_xyz/Bob' } ])
    #                                #=> "test-kd1-1519253964.us-east-1.elb.amazonaws.com"
    #
    def create_load_balancer(load_balancer_name, availability_zones=[], listeners=[])
      request_hash = { 'LoadBalancerName' => load_balancer_name }
      # merge zones
      request_hash.merge!( amazonize_list("AvailabilityZones.member", availability_zones) )
      # merge listeners
      if listeners.right_blank?
        listeners = { :protocol           => :http,
                      :load_balancer_port => 80,
                      :instance_port      => 80 }
      end
      request_hash = merge_listeners_into_request_hash(request_hash, listeners)
      link = generate_request("CreateLoadBalancer", request_hash)
      request_info(link, CreateLoadBalancerParser.new(:logger => @logger))
    end

    # Delete load balancer.
    # Returns +true+ on success.
    #
    #  elb.delete_load_balancer('test-kd1') #=> true
    #
    # Amazon: Because this API has been designed to be idempotent, even if the LoadBalancer does not exist or
    # has been deleted, DeleteLoadBalancer still returns a success.
    #
    def delete_load_balancer(load_balancer_name)
      link = generate_request("DeleteLoadBalancer", 'LoadBalancerName' => load_balancer_name)
      request_info(link, DeleteLoadBalancerParser.new(:logger => @logger))
    end

    # Creates one or more new listeners on a LoadBalancer for the specified port. If a listener with the given
    # port does not already exist, it will be created; otherwise, the properties of the new listener must match
    # the the properties of the existing listener.
    #
    # Listener options: :protocol, :load_balancer_port, :instance_port and :ssl_certificate_id
    # Protocols: :tcp, :http, :https or :ssl
    #
    #  elb.create_load_balancer_listeners( 'test-kd1',
    #                                      [ { :protocol => :http,  :load_balancer_port => 80,  :instance_port => 80 },
		#                                        { :protocol => :https, :load_balancer_port => 443, :instance_port => 443,
    #                                          :ssl_certificate_id => 'arn:aws:iam::123456789012:user/division_abc/subdivision_xyz/Bob' } ]) #=> true
    #
    def create_load_balancer_listeners(load_balancer_name, listeners)
      request_hash = { 'LoadBalancerName' => load_balancer_name }
      request_hash = merge_listeners_into_request_hash(request_hash, listeners)
      link = generate_request("CreateLoadBalancerListeners", request_hash)
      request_info(link, RightHttp2xxParser.new(:logger => @logger))
    end

    # Removes listeners from the load balancer for the specified port number.
    #
    #  elb.delete_load_balancer_listeners( 'kd_test', 80, 443) #=> true
    #
    def delete_load_balancer_listeners(load_balancer_name, *load_balancer_ports)
      load_balancer_ports.flatten!
      request_hash = { 'LoadBalancerName' => load_balancer_name }
      request_hash.merge!( amazonize_list("LoadBalancerPorts.member", load_balancer_ports ) )
      link = generate_request("DeleteLoadBalancerListeners", request_hash )
      request_info(link, DeleteLoadBalancerParser.new(:logger => @logger))
    end

    # Add one or more zones to a load balancer.
    # Returns a list of updated availability zones for the load balancer.
    #
    #  elb.enable_availability_zones_for_load_balancer("test-kd1", "us-east-1c") #=> ["us-east-1a", "us-east-1c"]
    #
    def enable_availability_zones_for_load_balancer(load_balancer_name, *availability_zones)
      availability_zones.flatten!
      request_hash = amazonize_list("AvailabilityZones.member", availability_zones)
      request_hash.merge!( 'LoadBalancerName' => load_balancer_name )
      link = generate_request("EnableAvailabilityZonesForLoadBalancer", request_hash)
      request_info(link, AvailabilityZonesForLoadBalancerParser.new(:logger => @logger))
    end

    # Remove one or more zones from a load balancer.
    # Returns a list of updated availability zones for the load balancer.
    #
    #  elb.disable_availability_zones_for_load_balancer("test-kd1", "us-east-1c") #=> ["us-east-1a"]
    #
    def disable_availability_zones_for_load_balancer(load_balancer_name, *availability_zones)
      availability_zones.flatten!
      request_hash = amazonize_list("AvailabilityZones.member", availability_zones)
      request_hash.merge!( 'LoadBalancerName' => load_balancer_name )
      link = generate_request("DisableAvailabilityZonesForLoadBalancer", request_hash)
      request_info(link, AvailabilityZonesForLoadBalancerParser.new(:logger => @logger))
    end

    # Define an application healthcheck for the instances.
    # Returns an updated health check configuration for the load balancer.
    #
    #  hc = elb.configure_health_check( 'test-kd1',
    #                                   { :healthy_threshold => 9,
    #                                     :unhealthy_threshold => 3,
    #                                     :target => "TCP:433",
    #                                     :timeout => 6,
    #                                     :interval => 31}
    #  pp hc #=> { :target=>"TCP:433", :timeout=>6, :interval=>31, :healthy_threshold=>9, :unhealthy_threshold=>3 }
    #
    def configure_health_check(load_balancer_name, health_check)
      request_hash = { 'LoadBalancerName' => load_balancer_name }
      health_check.each{ |key, value| request_hash["HealthCheck.#{key.to_s.right_camelize}"] = value }
      link = generate_request("ConfigureHealthCheck", request_hash)
      request_info(link, HealthCheckParser.new(:logger => @logger))
    end

    #-----------------------------------------------------------------
    #      Instances
    #-----------------------------------------------------------------

    # Describe the current state of the instances of the specified load balancer.
    # Returns a list of the instances.
    #
    #  elb.describe_instance_health('test-kd1', 'i-8b8bcbe2', 'i-bf8bcbd6') #=>
    #      [ { :description => "Instance registration is still in progress",
    #          :reason_code => "ELB",
    #          :instance_id => "i-8b8bcbe2",
    #          :state       => "OutOfService" },
    #        { :description => "Instance has failed at least the UnhealthyThreshold number of health checks consecutively.",
    #          :reason_code => "Instance",
    #          :instance_id => "i-bf8bcbd6",
    #          :state       => "OutOfService" } ]
    #
    def describe_instance_health(load_balancer_name, *instances)
      instances.flatten!
      request_hash = amazonize_list("Instances.member.?.InstanceId", instances)
      request_hash.merge!( 'LoadBalancerName' => load_balancer_name )
      link = generate_request("DescribeInstanceHealth", request_hash)
      request_info(link, DescribeInstanceHealthParser.new(:logger => @logger))
    end

    # Add new instance(s) to the load balancer.
    # Returns an updated list of instances for the load balancer.
    #
    #  elb.register_instances_with_load_balancer('test-kd1', 'i-8b8bcbe2', 'i-bf8bcbd6') #=> ["i-8b8bcbe2", "i-bf8bcbd6"]
    #
    def register_instances_with_load_balancer(load_balancer_name, *instances)
      instances.flatten!
      request_hash = amazonize_list("Instances.member.?.InstanceId", instances)
      request_hash.merge!( 'LoadBalancerName' => load_balancer_name )
      link = generate_request("RegisterInstancesWithLoadBalancer", request_hash)
      request_info(link, InstancesWithLoadBalancerParser.new(:logger => @logger))
    end

    # Remove instance(s) from the load balancer.
    # Returns an updated list of instances for the load balancer.
    #
    #  elb.deregister_instances_with_load_balancer('test-kd1', 'i-8b8bcbe2') #=> ["i-bf8bcbd6"]
    #
    def deregister_instances_with_load_balancer(load_balancer_name, *instances)
      instances.flatten!
      request_hash = amazonize_list("Instances.member.?.InstanceId", instances)
      request_hash.merge!( 'LoadBalancerName' => load_balancer_name )
      link = generate_request("DeregisterInstancesFromLoadBalancer", request_hash)
      request_info(link, InstancesWithLoadBalancerParser.new(:logger => @logger))
    end

    #-----------------------------------------------------------------
    #      Cookies
    #-----------------------------------------------------------------

    # Generates a stickiness policy with sticky session lifetimes that follow
    # that of an application-generated cookie.
    # This policy can only be associated with HTTP listeners.
    #
    #  elb.create_app_cookie_stickiness_policy('my-load-balancer', 'MyLoadBalancerPolicy', 'MyCookie') #=> true
    #
    def create_app_cookie_stickiness_policy(load_balancer_name, policy_name, cookie_name)
      request_hash = { 'LoadBalancerName' => load_balancer_name,
                       'PolicyName'       => policy_name,
                       'CookieName'       => cookie_name }
      link = generate_request("CreateAppCookieStickinessPolicy", request_hash)
      request_info(link, RightHttp2xxParser.new(:logger => @logger))
    end

    # Generates a stickiness policy with sticky session lifetimes controlled by the
    # lifetime of the browser (user-agent) or a specified expiration period.
    # This policy can only be associated only with HTTP listeners.
    #
    #  elb.create_lb_cookie_stickiness_policy('my-load-balancer', 'MyLoadBalancerPolicy', 60) #=> true
    #
    def create_lb_cookie_stickiness_policy(load_balancer_name, policy_name, cookie_expiration_period)
      request_hash = { 'LoadBalancerName'        => load_balancer_name,
                       'PolicyName'              => policy_name,
                       'CookieExpirationPeriod'  => cookie_expiration_period }
      link = generate_request("CreateLBCookieStickinessPolicy", request_hash)
      request_info(link, RightHttp2xxParser.new(:logger => @logger))
    end

    # Associates, updates, or disables a policy with a listener on the load balancer.
    # Only zero(0) or one(1) policy can be associated with a listener.
    #
    #  elb.set_load_balancer_policies_of_listener('my-load-balancer', 80, 'MyLoadBalancerPolicy') #=> true
    #
    def set_load_balancer_policies_of_listener(load_balancer_name, load_balancer_port, *policy_names)
      policy_names.flatten!
      request_hash = { 'LoadBalancerName' => load_balancer_name,
                       'LoadBalancerPort' => load_balancer_port }
      if policy_names.right_blank?
        request_hash['PolicyNames'] = ''
      else
        request_hash.merge!(amazonize_list('PolicyNames.member', policy_names))
      end
      link = generate_request("SetLoadBalancerPoliciesOfListener", request_hash)
      request_info(link, RightHttp2xxParser.new(:logger => @logger))
    end

    # Deletes a policy from the load balancer. The specified policy must not be enabled for any listeners.
    #
    #  elb.delete_load_balancer_policy('my-load-balancer', 'MyLoadBalancerPolicy') #=> true
    #
    def delete_load_balancer_policy(load_balancer_name, policy_name)
      request_hash = { 'LoadBalancerName'        => load_balancer_name,
                       'PolicyName'              => policy_name }
      link = generate_request("DeleteLoadBalancerPolicy", request_hash)
      request_info(link, RightHttp2xxParser.new(:logger => @logger))
    end

    def set_load_balancer_listener_ssl_certificate(load_balancer_name, load_balancer_port, ssl_sertificate_id)
      request_hash = { 'LoadBalancerName' => load_balancer_name,
                       'LoadBalancerPort' => load_balancer_port,
                       'SSLCertificateId' => ssl_sertificate_id }
      link = generate_request("SetLoadBalancerListenerSSLCertificate", request_hash)
      request_info(link, RightHttp2xxParser.new(:logger => @logger))
    end

    #-----------------------------------------------------------------
    #      Helpers
    #-----------------------------------------------------------------

    def merge_listeners_into_request_hash(request_hash, listeners) # :nodoc:
      listeners = [listeners] unless listeners.is_a?(Array)
      request_hash.merge(amazonize_list( ['Listeners.member.?.Protocol',
                                          'Listeners.member.?.LoadBalancerPort',
                                          'Listeners.member.?.InstancePort',
                                          'Listeners.member.?.SSLCertificateId'],
                                          listeners.map{ |i|
                                            [ (i[:protocol]           || 'HTTP').to_s.upcase,
                                               i[:load_balancer_port] || 80,
                                               i[:instance_port]      || 80,
                                               i[:ssl_certificate_id]]
                                          },
                                          :default => :skip_nils
                                       )
                        )
    end

    #-----------------------------------------------------------------
    #      PARSERS: Load Balancers
    #-----------------------------------------------------------------
 
    class DescribeLoadBalancersParser < RightAWSParser #:nodoc:
      def tagstart(name, attributes)
        case full_tag_name
        when %r{LoadBalancerDescriptions/member$}
          @item = { :availability_zones => [],
                    :health_check       => {},
                    :listeners          => [],
                    :instances          => [],
                    :app_cookie_stickiness_policies => [],
                    :lb_cookie_stickiness_policies  => []}
        when %r{ListenerDescriptions/member$}        then @listener = {:policy_names => []}
        when %r{AppCookieStickinessPolicies/member$} then @app_cookie_stickiness_policy = {}
        when %r{LBCookieStickinessPolicies/member$}  then @lb_cookie_stickiness_policy = {}
        end
      end
      def tagend(name)
        case name
        when 'LoadBalancerName'   then @item[:load_balancer_name]   = @text
        when 'DNSName'            then @item[:dns_name]             = @text
        when 'CreatedTime'        then @item[:created_time]         = @text
        when 'Interval'           then @item[:health_check][:interval]            = @text.to_i
        when 'Target'             then @item[:health_check][:target]              = @text
        when 'HealthyThreshold'   then @item[:health_check][:healthy_threshold]   = @text.to_i
        when 'Timeout'            then @item[:health_check][:timeout]             = @text.to_i
        when 'UnhealthyThreshold' then @item[:health_check][:unhealthy_threshold] = @text.to_i       
        when 'Protocol'           then @listener[:protocol]           = @text
        when 'LoadBalancerPort'   then @listener[:load_balancer_port] = @text
        when 'InstancePort'       then @listener[:instance_port]      = @text
        when 'SSLCertificateId'   then @listener[:ssl_certificate_id] = @text
<<<<<<< HEAD
=======
        when 'CanonicalHostedZoneName'   then @item[:canonical_hosted_zone_name] = @text
        when 'CanonicalHostedZoneNameID' then @item[:canonical_hosted_zone_name_id] = @text
>>>>>>> 5ff01dda
        end
        case full_tag_name
        when %r{AvailabilityZones/member$}    then @item[:availability_zones] << @text
        when %r{Instances/member/InstanceId$} then @item[:instances]          << @text
        when %r{ListenerDescriptions/member$} then @item[:listeners]          << @listener
        when %r{ListenerDescriptions/member/PolicyNames/member$} then @listener[:policy_names] << @text
        when %r{AppCookieStickinessPolicies/member}
          case name
          when 'PolicyName' then @app_cookie_stickiness_policy[:policy_name] = @text
          when 'CookieName' then @app_cookie_stickiness_policy[:cookie_name] = @text
          when 'member'     then @item[:app_cookie_stickiness_policies] << @app_cookie_stickiness_policy
          end
        when %r{LBCookieStickinessPolicies/member}
          case name
          when 'PolicyName'             then @lb_cookie_stickiness_policy[:policy_name] = @text
          when 'CookieExpirationPeriod' then @lb_cookie_stickiness_policy[:cookie_expiration_period] = @text.to_i
          when 'member'                 then @item[:lb_cookie_stickiness_policies] << @lb_cookie_stickiness_policy
          end
        when %r{LoadBalancerDescriptions/member$}
          @item[:availability_zones].sort!
          @item[:instances].sort!
          @result << @item
        end
      end
      def reset
        @result = []
      end
    end

    class CreateLoadBalancerParser < RightAWSParser #:nodoc:
      def tagend(name)
        @result = @text if name == 'DNSName'
      end
    end

    class DeleteLoadBalancerParser < RightAWSParser #:nodoc:
      def tagend(name)
        @result = true if name == 'DeleteLoadBalancerResult'
      end
    end

    class AvailabilityZonesForLoadBalancerParser < RightAWSParser #:nodoc:
      def tagend(name)
        case name
        when 'member'
          @result << @text
        when 'AvailabilityZones'
          @result.sort!
        end
      end
      def reset
        @result = []
      end
    end

    class HealthCheckParser < RightAWSParser #:nodoc:
      def tagend(name)
        case name
        when 'Interval'           then @result[:interval]            = @text.to_i
        when 'Target'             then @result[:target]              = @text
        when 'HealthyThreshold'   then @result[:healthy_threshold]   = @text.to_i
        when 'Timeout'            then @result[:timeout]             = @text.to_i
        when 'UnhealthyThreshold' then @result[:unhealthy_threshold] = @text.to_i
        end
      end
      def reset
        @result = {}
      end
    end

    #-----------------------------------------------------------------
    #      PARSERS: Instances
    #-----------------------------------------------------------------

    class DescribeInstanceHealthParser < RightAWSParser #:nodoc:
      def tagstart(name, attributes)
        @item = {} if name == 'member'
      end
      def tagend(name)
        case name
        when 'Description' then @item[:description] = @text
        when 'State'       then @item[:state]       = @text
        when 'InstanceId'  then @item[:instance_id] = @text
        when 'ReasonCode'  then @item[:reason_code] = @text
        when 'member'      then @result            << @item
        end
      end
      def reset
        @result = []
      end
    end

    class InstancesWithLoadBalancerParser < RightAWSParser #:nodoc:
      def tagend(name)
        case name
        when 'InstanceId'
          @result << @text
        when 'Instances'
          @result.sort!
        end
      end
      def reset
        @result = []
      end
    end

  end

end<|MERGE_RESOLUTION|>--- conflicted
+++ resolved
@@ -62,11 +62,7 @@
     include RightAwsBaseInterface
 
     # Amazon ELB API version being used
-<<<<<<< HEAD
-    API_VERSION       = "2010-07-01"
-=======
     API_VERSION       = "2011-04-05"
->>>>>>> 5ff01dda
     DEFAULT_HOST      = "elasticloadbalancing.amazonaws.com"
     DEFAULT_PATH      = '/'
     DEFAULT_PROTOCOL  = 'https'
@@ -464,11 +460,8 @@
         when 'LoadBalancerPort'   then @listener[:load_balancer_port] = @text
         when 'InstancePort'       then @listener[:instance_port]      = @text
         when 'SSLCertificateId'   then @listener[:ssl_certificate_id] = @text
-<<<<<<< HEAD
-=======
         when 'CanonicalHostedZoneName'   then @item[:canonical_hosted_zone_name] = @text
         when 'CanonicalHostedZoneNameID' then @item[:canonical_hosted_zone_name_id] = @text
->>>>>>> 5ff01dda
         end
         case full_tag_name
         when %r{AvailabilityZones/member$}    then @item[:availability_zones] << @text
