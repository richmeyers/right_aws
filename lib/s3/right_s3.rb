--- conflicted
+++ resolved
@@ -220,31 +220,19 @@
         #
       def keys_and_service(options={}, head=false)
         opt = {}; options.each{ |key, value| opt[key.to_s] = value }
-<<<<<<< HEAD
-        thislist = {}
-        list = []
-        @s3.interface.incrementally_list_bucket(@name, opt) do |thislist|
-          thislist[:contents].each do |entry|
-=======
         service = {}
         keys = []
         @s3.interface.incrementally_list_bucket(@name, opt) do |_service|
           service = _service
           service[:contents].each do |entry|
->>>>>>> 5ff01dda
             owner = Owner.new(entry[:owner_id], entry[:owner_display_name])
             key = Key.new(self, entry[:key], nil, {}, {}, entry[:last_modified], entry[:e_tag], entry[:size], entry[:storage_class], owner)
             key.head if head
             keys << key
           end
         end
-<<<<<<< HEAD
-        thislist.delete(:contents)
-        [list, thislist]
-=======
         service.delete(:contents)
         [keys, service]
->>>>>>> 5ff01dda
       end
 
         # Retrieve key information from Amazon. 
