--- conflicted
+++ resolved
@@ -670,8 +670,6 @@
       result
     end
 
-<<<<<<< HEAD
-=======
     # Build API request keys set.
     #
     # Options is a hash, expectations is a set of keys [and rules] how to represent options.
@@ -828,7 +826,6 @@
       end
     end
     
->>>>>>> 5ff01dda
     # Execute a block of code with custom set of settings for right_http_connection.
     # Accepts next options (see Rightscale::HttpConnection for explanation):
     #  :raise_on_timeout
