#
# Copyright (c) 2009 RightScale Inc
#
# Permission is hereby granted, free of charge, to any person obtaining
# a copy of this software and associated documentation files (the
# "Software"), to deal in the Software without restriction, including
# without limitation the rights to use, copy, modify, merge, publish,
# distribute, sublicense, and/or sell copies of the Software, and to
# permit persons to whom the Software is furnished to do so, subject to
# the following conditions:
#
# The above copyright notice and this permission notice shall be
# included in all copies or substantial portions of the Software.
#
# THE SOFTWARE IS PROVIDED "AS IS", WITHOUT WARRANTY OF ANY KIND,
# EXPRESS OR IMPLIED, INCLUDING BUT NOT LIMITED TO THE WARRANTIES OF
# MERCHANTABILITY, FITNESS FOR A PARTICULAR PURPOSE AND
# NONINFRINGEMENT. IN NO EVENT SHALL THE AUTHORS OR COPYRIGHT HOLDERS BE
# LIABLE FOR ANY CLAIM, DAMAGES OR OTHER LIABILITY, WHETHER IN AN ACTION
# OF CONTRACT, TORT OR OTHERWISE, ARISING FROM, OUT OF OR IN CONNECTION
# WITH THE SOFTWARE OR THE USE OR OTHER DEALINGS IN THE SOFTWARE.
#

module RightAws

  class Ec2

  #-----------------------------------------------------------------
  #      Reserved instances
  #-----------------------------------------------------------------

    # Retrieve reserved instances list.
    #
    # Accepts a list of reserved instances and/or a set of filters as the last parameter.
    #
    # Filters: availability-zone, duration, fixed-price, instance-type, product-description,
    # reserved-instances-id, start, state, tag-key, tag-value, tag:key, usage-price
    #
    # ec2.describe_reserved_instances #=>
    #  [{:currency_code=>"USD",
    #    :aws_fixed_price=>350.0,
    #    :aws_availability_zone=>"us-east-1c",
    #    :aws_instance_count=>1,
    #    :tags=>{},
    #    :aws_id=>"4357912c-ad94-4f57-8625-15ca71a8e66d",
    #    :aws_product_description=>"Linux/UNIX",
    #    :aws_state=>"active",
    #    :aws_start=>"2010-03-18T20:39:39.569Z",
    #    :aws_duration=>94608000,
    #    :aws_instance_type=>"m1.small",
    #    :instance_tenancy=>"default",
    #    :aws_usage_price=>0.03}]
    #
    #  ec2.describe_reserved_instances(:filters => {'availability-zone' => 'us-east-1a'})
    #
    # P.S. filters: http://docs.amazonwebservices.com/AWSEC2/latest/APIReference/index.html?ApiReference-query-DescribeReservedInstances.html
    #
    def describe_reserved_instances(*list_and_options)
      describe_resources_with_list_and_options('DescribeReservedInstances', 'ReservedInstancesId', QEc2DescribeReservedInstancesParser, list_and_options)
    end

    # Retrieve reserved instances offerings.
    # 
    # Accepts a list of reserved instances offerings and/or a set of filters as the last parameter.
    #
    # Filters: availability-zone, duration, fixed-price, instance-type, product-description, reserved-instances-offering-id, usage-price
    #
    #  ec2.describe_reserved_instances_offerings #=>
    #    [{:currency_code=>"USD",
    #      :aws_fixed_price=>700.0,
    #      :aws_id=>"248e7b75-933c-451b-b126-be25865e02a5",
    #      :aws_product_description=>"Linux/UNIX",
    #      :aws_instance_type=>"c1.medium",
    #      :aws_duration=>94608000,
    #      :instance_tenancy=>"default",
    #      :aws_usage_price=>0.06,
    #      :aws_availability_zone=>"us-east-1a"},
    #     {:currency_code=>"USD",
    #      :aws_fixed_price=>700.0,
    #      :aws_id=>"c48ab04c-7e03-46b2-891a-2df1116e51a3",
    #      :aws_product_description=>"Linux/UNIX (Amazon VPC)",
    #      :aws_instance_type=>"c1.medium",
    #      :aws_duration=>94608000,
    #      :instance_tenancy=>"default",
    #      :aws_usage_price=>0.06,
    #      :aws_availability_zone=>"us-east-1a"}, ... ]
    #      
    #  ec2.describe_reserved_instances_offerings(:filters => {'availability-zone' => 'us-east-1c'})
    #
<<<<<<< HEAD
    #  ec2.describe_reserved_instances_offerings(:filters => {'availability-zone' => 'us-east-1c'})
    #
=======
>>>>>>> 5ff01dda
    # P.S. filters: http://docs.amazonwebservices.com/AWSEC2/latest/APIReference/index.html?ApiReference-query-DescribeReservedInstancesOfferings.html
    #
    def describe_reserved_instances_offerings(*list_and_options)
      describe_resources_with_list_and_options('DescribeReservedInstancesOfferings', 'ReservedInstancesOfferingId', QEc2DescribeReservedInstancesOfferingsParser, list_and_options)
    end

    # Purchase a Reserved Instance.
    # Returns ReservedInstancesId value.
    #
    #  ec2.purchase_reserved_instances_offering('e5a2ff3b-f6eb-4b4e-83f8-b879d7060257', 3) # => '4b2293b4-5813-4cc8-9ce3-1957fc1dcfc8'
    #
    def purchase_reserved_instances_offering(reserved_instances_offering_id, instance_count=1)
      link = generate_request("PurchaseReservedInstancesOffering", { 'ReservedInstancesOfferingId' => reserved_instances_offering_id,
                                                                     'InstanceCount'               => instance_count  })
      request_info(link, QEc2PurchaseReservedInstancesOfferingParser.new)
    rescue Exception
      on_exception
    end

  #-----------------------------------------------------------------
  #      PARSERS: ReservedInstances
  #-----------------------------------------------------------------

    class QEc2DescribeReservedInstancesParser < RightAWSParser #:nodoc:
      def tagstart(name, attributes)
        case full_tag_name
        when %r{/reservedInstancesSet/item$} then @item    = { :tags => {} }
        when %r{/tagSet/item$}                        then @aws_tag = {}
        end
      end
      def tagend(name)
        case name
        when 'reservedInstancesId' then @item[:aws_id]                  = @text
        when 'instanceType'        then @item[:aws_instance_type]       = @text
        when 'availabilityZone'    then @item[:aws_availability_zone]   = @text
        when 'duration'            then @item[:aws_duration]            = @text.to_i
        when 'usagePrice'          then @item[:aws_usage_price]         = @text.to_f
        when 'fixedPrice'          then @item[:aws_fixed_price]         = @text.to_f
        when 'instanceCount'       then @item[:aws_instance_count]      = @text.to_i
        when 'productDescription'  then @item[:aws_product_description] = @text
        when 'state'               then @item[:aws_state]               = @text
        when 'start'               then @item[:aws_start]               = @text
<<<<<<< HEAD
=======
        when 'instanceTenancy'     then @item[:instance_tenancy]        = @text
        when 'currencyCode'        then @item[:currency_code]           = @text
>>>>>>> 5ff01dda
        else
          case full_tag_name
          when %r{/tagSet/item/key$}           then @aws_tag[:key]               = @text
          when %r{/tagSet/item/value$}         then @aws_tag[:value]             = @text
          when %r{/tagSet/item$}               then @item[:tags][@aws_tag[:key]] = @aws_tag[:value]
          when %r{/reservedInstancesSet/item$} then @result << @item
          end
        end
      end
      def reset
        @result = []
      end
    end

    class QEc2DescribeReservedInstancesOfferingsParser < RightAWSParser #:nodoc:
      def tagstart(name, attributes)
        @item = {} if name == 'item'
        end
      def tagend(name)
        case name
        when 'reservedInstancesOfferingId' then @item[:aws_id]                  = @text
        when 'instanceType'                then @item[:aws_instance_type]       = @text
        when 'availabilityZone'            then @item[:aws_availability_zone]   = @text
        when 'duration'                    then @item[:aws_duration]            = @text.to_i
        when 'usagePrice'                  then @item[:aws_usage_price]         = @text.to_f
        when 'fixedPrice'                  then @item[:aws_fixed_price]         = @text.to_f
<<<<<<< HEAD
        when 'productDescription'          then @item[:aws_product_description] = @text
          when 'item'                        then @result << @item
          end
=======
        when 'instanceTenancy'             then @item[:instance_tenancy]        = @text
        when 'currencyCode'                then @item[:currency_code]           = @text
        when 'productDescription'          then @item[:aws_product_description] = @text
        when 'item'                        then @result << @item
        end
>>>>>>> 5ff01dda
        end
      def reset
        @result = []
      end
    end

    class QEc2PurchaseReservedInstancesOfferingParser < RightAWSParser #:nodoc:
      def tagend(name)
        if name == 'reservedInstancesId'
          @result = @text
        end
      end
      def reset
        @result = ''
      end
    end

  end

end<|MERGE_RESOLUTION|>--- conflicted
+++ resolved
@@ -87,11 +87,6 @@
     #      
     #  ec2.describe_reserved_instances_offerings(:filters => {'availability-zone' => 'us-east-1c'})
     #
-<<<<<<< HEAD
-    #  ec2.describe_reserved_instances_offerings(:filters => {'availability-zone' => 'us-east-1c'})
-    #
-=======
->>>>>>> 5ff01dda
     # P.S. filters: http://docs.amazonwebservices.com/AWSEC2/latest/APIReference/index.html?ApiReference-query-DescribeReservedInstancesOfferings.html
     #
     def describe_reserved_instances_offerings(*list_and_options)
@@ -134,11 +129,8 @@
         when 'productDescription'  then @item[:aws_product_description] = @text
         when 'state'               then @item[:aws_state]               = @text
         when 'start'               then @item[:aws_start]               = @text
-<<<<<<< HEAD
-=======
         when 'instanceTenancy'     then @item[:instance_tenancy]        = @text
         when 'currencyCode'        then @item[:currency_code]           = @text
->>>>>>> 5ff01dda
         else
           case full_tag_name
           when %r{/tagSet/item/key$}           then @aws_tag[:key]               = @text
@@ -165,17 +157,11 @@
         when 'duration'                    then @item[:aws_duration]            = @text.to_i
         when 'usagePrice'                  then @item[:aws_usage_price]         = @text.to_f
         when 'fixedPrice'                  then @item[:aws_fixed_price]         = @text.to_f
-<<<<<<< HEAD
-        when 'productDescription'          then @item[:aws_product_description] = @text
-          when 'item'                        then @result << @item
-          end
-=======
         when 'instanceTenancy'             then @item[:instance_tenancy]        = @text
         when 'currencyCode'                then @item[:currency_code]           = @text
         when 'productDescription'          then @item[:aws_product_description] = @text
         when 'item'                        then @result << @item
         end
->>>>>>> 5ff01dda
         end
       def reset
         @result = []
