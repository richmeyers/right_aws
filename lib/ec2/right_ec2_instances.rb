--- conflicted
+++ resolved
@@ -62,40 +62,6 @@
     #
     #
     #  ec2.describe_instances #=>
-<<<<<<< HEAD
-    #    [{:private_ip_address=>"10.240.7.99",
-    #      :aws_image_id=>"ami-c2a3f5d4",
-    #      :ip_address=>"174.129.134.109",
-    #      :dns_name=>"ec2-174-129-134-109.compute-1.amazonaws.com",
-    #      :aws_instance_type=>"m1.small",
-    #      :aws_owner=>"826693181925",
-    #      :root_device_name=>"/dev/sda1",
-    #      :instance_class=>"elastic",
-    #      :aws_state=>"running",
-    #      :private_dns_name=>"domU-12-31-39-04-00-95.compute-1.internal",
-    #      :aws_reason=>"",
-    #      :aws_launch_time=>"2009-11-18T14:03:25.000Z",
-    #      :aws_reservation_id=>"r-54d38542",
-    #      :aws_state_code=>16,
-    #      :ami_launch_index=>"0",
-    #      :aws_availability_zone=>"us-east-1a",
-    #      :aws_groups=>["default"],
-    #      :monitoring_state=>"disabled",
-    #      :aws_product_codes=>[],
-    #      :ssh_key_name=>"",
-    #      :block_device_mappings=>
-    #       [{:ebs_status=>"attached",
-    #         :ebs_delete_on_termination=>true,
-    #         :ebs_attach_time=>"2009-11-18T14:03:34.000Z",
-    #         :device_name=>"/dev/sda1",
-    #         :ebs_volume_id=>"vol-e600f98f"},
-    #        {:ebs_status=>"attached",
-    #         :ebs_delete_on_termination=>true,
-    #         :ebs_attach_time=>"2009-11-18T14:03:34.000Z",
-    #         :device_name=>"/dev/sdk",
-    #         :ebs_volume_id=>"vol-f900f990"}],
-    #      :aws_instance_id=>"i-8ce84ae4"} , ... ]
-=======
     #    [{:source_dest_check=>true,
     #        :subnet_id=>"subnet-da6cf9b3",
     #        :aws_kernel_id=>"aki-3932d150",
@@ -135,7 +101,6 @@
     #        :private_ip_address=>"192.168.0.52",
     #        :aws_reason=>"User initiated ",
     #        :aws_state=>"stopped"}, ...]
->>>>>>> 5ff01dda
     #
     #   ec2.describe_instances("i-8ce84ae6", "i-8ce84ae8", "i-8ce84ae0")
     #   ec2.describe_instances(:filters => { 'availability-zone' => 'us-east-1a', 'instance-type' => 'c1.medium' })
@@ -211,11 +176,7 @@
     # 
     # Options: :image_id, :addressing_type, :min_count, max_count, :key_name, :kernel_id, :ramdisk_id,
     # :availability_zone, :monitoring_enabled, :subnet_id, :disable_api_termination, :instance_initiated_shutdown_behavior,
-<<<<<<< HEAD
-    # :block_device_mappings, :placement_group_name, :license_pool
-=======
     # :block_device_mappings, :placement_group_name, :license_pool, :group_ids, :group_names, :private_ip_address
->>>>>>> 5ff01dda
     # 
     # Returns a list of launched instances or an exception.
     #
@@ -260,12 +221,6 @@
     #      :aws_product_codes=>[]}]
     #
     def launch_instances(image_id, options={})
-<<<<<<< HEAD
-      options[:image_id]    = image_id
-      options[:min_count] ||= 1
-      options[:max_count] ||= options[:min_count]
-      params = prepare_instance_launch_params(options)
-=======
       options[:user_data] = options[:user_data].to_s
       params = map_api_keys_and_values( options,
         :key_name, :addressing_type, :kernel_id,
@@ -286,7 +241,6 @@
         :user_data               => { :value => Proc.new { !options[:user_data].empty? && Base64.encode64(options[:user_data]).delete("\n") }},
         :monitoring_enabled      => { :name  => 'Monitoring.Enabled',
                                       :value => Proc.new{ options[:monitoring_enabled] && options[:monitoring_enabled].to_s }})
->>>>>>> 5ff01dda
       # Log debug information
       @logger.info("Launching instance of image #{image_id}. Options: #{params.inspect}")
       link = generate_request("RunInstances", params)
@@ -296,46 +250,6 @@
       on_exception
     end
 
-<<<<<<< HEAD
-    def prepare_instance_launch_params(options={}) # :nodoc:
-      params = amazonize_list('SecurityGroup', Array(options[:group_ids]))
-      params['InstanceType']                      = options[:instance_type] || DEFAULT_INSTANCE_TYPE
-      params['ImageId']                           = options[:image_id]                             unless options[:image_id].right_blank?
-      params['AddressingType']                    = options[:addressing_type]                      unless options[:addressing_type].right_blank?
-      params['MinCount']                          = options[:min_count]                            unless options[:min_count].right_blank?
-      params['MaxCount']                          = options[:max_count]                            unless options[:max_count].right_blank?
-      params['KeyName']                           = options[:key_name]                             unless options[:key_name].right_blank?
-      params['KernelId']                          = options[:kernel_id]                            unless options[:kernel_id].right_blank?
-      params['RamdiskId']                         = options[:ramdisk_id]                           unless options[:ramdisk_id].right_blank?
-      params['Placement.AvailabilityZone']        = options[:availability_zone]                    unless options[:availability_zone].right_blank?
-      params['Monitoring.Enabled']                = options[:monitoring_enabled].to_s              if     options[:monitoring_enabled]
-      params['SubnetId']                          = options[:subnet_id]                            unless options[:subnet_id].right_blank?
-      params['AdditionalInfo']                    = options[:additional_info]                      unless options[:additional_info].right_blank?
-      params['DisableApiTermination']             = options[:disable_api_termination].to_s         unless options[:disable_api_termination].nil?
-      params['InstanceInitiatedShutdownBehavior'] = options[:instance_initiated_shutdown_behavior] unless options[:instance_initiated_shutdown_behavior].right_blank?
-      params['Placement.GroupName']               = options[:placement_group_name]                 unless options[:placement_group_name].right_blank?
-      params['License.Pool']                      = options[:license_pool]                         unless options[:license_pool].right_blank?
-      # Client token: do not set it automatically for Euca clouds (but let it go if it was set by a user)
-      client_token          = options[:client_token]
-      client_token        ||= AwsUtils::generate_unique_token unless @params[:eucalyptus]
-      params['ClientToken'] = client_token                    if     client_token
-      #
-      params.merge!(amazonize_block_device_mappings(options[:block_device_mappings]))
-      # KD: https://github.com/rightscale/right_aws/issues#issue/11
-      # Do not modify user data and pass it as is: one may pass there a hex-binary data
-      options[:user_data] = options[:user_data].to_s
-      unless options[:user_data].empty?
-        # Do not use CGI::escape(encode64(...)) as it is done in Amazons EC2 library.
-        # Amazon 169.254.169.254 does not like escaped symbols!
-        # And it doesn't like "\n" inside of encoded string! Grrr....
-        # Otherwise, some of UserData symbols will be lost...
-        params['UserData'] = Base64.encode64(options[:user_data]).delete("\n")
-      end
-      params
-    end
-
-=======
->>>>>>> 5ff01dda
     # Start instances.
     #
     #  ec2.start_instances("i-36e84a5e") #=>
@@ -633,18 +547,8 @@
           @group = {}
         when %r{instancesSet/item$}
             # the optional params (sometimes are missing and we dont want them to be nil)
-<<<<<<< HEAD
-          @item = { :aws_reason       => '',
-                    :dns_name         => '',
-                    :private_dns_name => '',
-                    :ami_launch_index => '',
-                    :ssh_key_name     => '',
-                    :aws_state        => '',
-                    :aws_product_codes => [],
-=======
           @item = { :aws_product_codes => [],
                     :groups            => [],
->>>>>>> 5ff01dda
                     :tags              => {} }
         when %r{blockDeviceMapping/item$}
           @item[:block_device_mappings] ||= []
@@ -682,17 +586,11 @@
         when 'instanceLifecycle'     then @item[:instance_lifecycle]       = @text
         when 'spotInstanceRequestId' then @item[:spot_instance_request_id] = @text
         when 'requesterId'           then @item[:requester_id]             = @text
-<<<<<<< HEAD
-        when 'groupName'             then @item[:placement_group_name]     = @text 
-        when 'virtualizationType'    then @item[:virtualization_type]      = @text
-        when 'clientToken'           then @item[:client_token]     = @text
-=======
         when 'virtualizationType'    then @item[:virtualization_type]      = @text
         when 'clientToken'           then @item[:client_token]      = @text
         when 'sourceDestCheck'       then @item[:source_dest_check] = @text == 'true' ? true : false
         when 'tenancy'               then @item[:placement_tenancy] = @text
         when 'hypervisor'            then @item[:hypervisor]        = @text
->>>>>>> 5ff01dda
         else
           case full_tag_name
           # EC2 Groups
@@ -727,13 +625,7 @@
           when %r{/tagSet/item/key$}   then @aws_tag[:key]               = @text
           when %r{/tagSet/item/value$} then @aws_tag[:value]             = @text
           when %r{/tagSet/item$}       then @item[:tags][@aws_tag[:key]] = @aws_tag[:value]
-<<<<<<< HEAD
-          when 'DescribeInstancesResponse/reservationSet/item',
-               'RunInstancesResponse'
-            @result << @reservation
-=======
           when %r{(RunInstancesResponse|DescribeInstancesResponse/reservationSet/item)$} then @result << @reservation
->>>>>>> 5ff01dda
           end
         end
       end
