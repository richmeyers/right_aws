--- conflicted
+++ resolved
@@ -217,15 +217,9 @@
     # Describe customer gateways.
     #
     # Accepts a list of gateways and/or a set of filters as the last parameter.
-<<<<<<< HEAD
     #
     # Filters: bgp-asn, customer-gateway-id, state, type, tag-key, tag-value, tag:key
     #
-=======
-    #
-    # Filters: bgp-asn, customer-gateway-id, state, type, tag-key, tag-value, tag:key
-    #
->>>>>>> 5ff01dda
     #  ec2.describe_customer_gateways #=>
     #    [{:type=>"ipsec.1",
     #      :ip_address=>"12.1.2.3",
@@ -419,18 +413,11 @@
       end
       def tagend(name)
         case name
-<<<<<<< HEAD
-        when 'vpcId'         then @item[:vpc_id]          = @text
-        when 'state'         then @item[:state]           = @text
-        when 'dhcpOptionsId' then @item[:dhcp_options_id] = @text
-        when 'cidrBlock'     then @item[:cidr_block]      = @text
-=======
         when 'vpcId'           then @item[:vpc_id]          = @text
         when 'state'           then @item[:state]           = @text
         when 'dhcpOptionsId'   then @item[:dhcp_options_id] = @text
         when 'cidrBlock'       then @item[:cidr_block]      = @text
         when 'instanceTenancy' then @item[:instance_tenancy] = @text
->>>>>>> 5ff01dda
         else
           case full_tag_name
           when %r{/tagSet/item/key$}   then @aws_tag[:key]               = @text
