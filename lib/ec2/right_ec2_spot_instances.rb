--- conflicted
+++ resolved
@@ -81,11 +81,7 @@
       request_hash['EndTime']            = AwsUtils::utc_iso8601(options[:end_time])        unless options[:end_time].right_blank?
       request_hash['ProductDescription'] = options[:product_description]                   unless options[:product_description].right_blank?
       request_hash.merge!(amazonize_list('InstanceType', Array(options[:instance_types]))) unless options[:instance_types].right_blank?
-<<<<<<< HEAD
-      link = generate_request("DescribeSpotPriceHistory", request_hash)
-=======
       link = generate_request("DescribeSpotPriceHistory", request_hash, :api_version => '2011-05-15')
->>>>>>> 5ff01dda
       request_info(link, QEc2DescribeSpotPriceHistoryParser.new)
     rescue Exception
       on_exception
@@ -220,32 +216,6 @@
     #      :launch_group=>"lg1"}]
     #
     def request_spot_instances(options)
-<<<<<<< HEAD
-      options = options.dup
-      request_hash = { 'SpotPrice'                        => options[:spot_price],
-                       'LaunchSpecification.ImageId'      => options[:image_id],
-                       'LaunchSpecification.InstanceType' => options[:instance_type]}
-      request_hash['ValidFrom']                      = AwsUtils::utc_iso8601(options[:valid_from])  unless options[:valid_from].right_blank?
-      request_hash['ValidUntil']                     = AwsUtils::utc_iso8601(options[:valid_until]) unless options[:valid_until].right_blank?
-      request_hash['InstanceCount']                      = options[:instance_count]                 unless options[:instance_count].right_blank?
-      request_hash['Type']                               = options[:type]                           unless options[:type].right_blank?
-      request_hash['LaunchGroup']                        = options[:launch_group]                   unless options[:launch_group].right_blank?
-      request_hash['AvailabilityZoneGroup']              = options[:availability_zone_group]        unless options[:availability_zone_group].right_blank?
-      request_hash['LaunchSpecification.KeyName']        = options[:key_name]                       unless options[:key_name].right_blank?
-      request_hash['LaunchSpecification.AddressingType'] = options[:addressing_type]                unless options[:addressing_type].right_blank?
-      request_hash['LaunchSpecification.KernelId']       = options[:kernel_id]                      unless options[:kernel_id].right_blank?
-      request_hash['LaunchSpecification.RamdiskId']      = options[:ramdisk_id]                     unless options[:ramdisk_id].right_blank?
-      request_hash['LaunchSpecification.SubnetId']       = options[:subnet_id]                      unless options[:subnet_id].right_blank?
-      request_hash['LaunchSpecification.Placement.AvailabilityZone'] = options[:availability_zone]  unless options[:availability_zone].right_blank?
-      request_hash['LaunchSpecification.Monitoring.Enabled']         = options[:monitoring_enabled] unless options[:monitoring_enabled].right_blank?
-      request_hash.merge!(amazonize_list('LaunchSpecification.SecurityGroup', options[:groups]))    unless options[:groups].right_blank?
-      request_hash.merge!(amazonize_block_device_mappings(options[:block_device_mappings], 'LaunchSpecification.BlockDeviceMapping'))
-      unless options[:user_data].right_blank?
-        # See RightAws::Ec2#run_instances
-        options[:user_data].strip!
-        request_hash['LaunchSpecification.UserData'] = Base64.encode64(options[:user_data]).delete("\n") unless options[:user_data].right_blank?
-      end
-=======
       options[:user_data] = options[:user_data].to_s
       request_hash = map_api_keys_and_values( options,
         :spot_price, :availability_zone_group, :launch_group, :type, :instance_count,
@@ -265,7 +235,6 @@
         :group_names           => { :amazonize_list => 'LaunchSpecification.SecurityGroup'},
         :group_ids             => { :amazonize_list => 'LaunchSpecification.SecurityGroupId'},
         :block_device_mappings => { :amazonize_bdm  => 'LaunchSpecification.BlockDeviceMapping'})
->>>>>>> 5ff01dda
       link = generate_request("RequestSpotInstances", request_hash)
       request_info(link, QEc2DescribeSpotInstanceParser.new(:logger => @logger))
     end
@@ -349,13 +318,10 @@
         case full_tag_name
         when %r{spotInstanceRequestSet/item$}
           @item = { :tags => {} }
-<<<<<<< HEAD
-=======
         when %r{groupSet$}
           @item[:groups] = []
         when %r{groupSet/item$}
           @group  = {}
->>>>>>> 5ff01dda
         when %r{/blockDeviceMapping/item$}
           @item[:block_device_mappings] ||= []
           @block_device_mapping = {}
