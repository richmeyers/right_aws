--- conflicted
+++ resolved
@@ -153,15 +153,10 @@
     # tag-value, tag:key, volume-id, volume-size
     #
     #  ec2.describe_snapshots #=>
-<<<<<<< HEAD
-    #   [ {:aws_volume_id=>"vol-545fac3d",
-    #      :aws_description=>"Wikipedia XML Backups (Linux)",
-=======
     #    [{:aws_volume_size=>2,
     #      :tags=>{},
     #      :aws_id=>"snap-d010f6b9",
     #      :owner_alias=>"amazon",
->>>>>>> 5ff01dda
     #      :aws_progress=>"100%",
     #      :aws_status=>"completed",
     #      :aws_description=>
@@ -174,21 +169,12 @@
     #      :aws_id=>"snap-a310f6ca",
     #      :owner_alias=>"amazon",
     #      :aws_progress=>"100%",
-<<<<<<< HEAD
-    #      :aws_started_at=>"2009-09-28T23:56:10.000Z",
-    #      :aws_owner=>"amazon",
-    #      :aws_id=>"snap-3740f35e",
-    #      :aws_volume_size=>180,
-    #      :aws_status=>"completed"}, ...]
-    #
-=======
     #      :aws_status=>"completed",
     #      :aws_description=>"Windows 2003 R2 Installation Media 64-bit",
     #      :aws_owner=>"711940113766",
     #      :aws_volume_id=>"vol-001efb69",
     #      :aws_started_at=>"2008-10-20T18:25:53.000Z"}, ... ]
     #  
->>>>>>> 5ff01dda
     #  ec2.describe_snapshots("snap-e676e28a", "snap-e176e281")
     #
     #  ec2.describe_snapshots(:restorable_by => ['123456781234'],
@@ -199,13 +185,10 @@
     #
     def describe_snapshots(*list_and_options)
       describe_resources_with_list_and_options('DescribeSnapshots', 'SnapshotId', QEc2DescribeSnapshotsParser, list_and_options)
-<<<<<<< HEAD
-=======
     end
 
     def describe_snapshots_by_restorable_by(*list_and_options)
       describe_resources_with_list_and_options('DescribeSnapshots', 'RestorableBy', QEc2DescribeSnapshotsParser, list_and_options)
->>>>>>> 5ff01dda
     end
 
     # Create a snapshot of specified volume.
@@ -340,34 +323,20 @@
     #
     #  ec2.modify_snapshot_attribute_create_volume_permission_add_groups('snap-36fe435f') #=> true
     #
-<<<<<<< HEAD
-    def modify_snapshot_attribute_create_volume_permission_add_groups(snapshot_id, *user_group)
-      user_group.flatten!
-      user_group = ['all'] if user_group.right_blank?
-      modify_snapshot_attribute(snapshot_id, 'createVolumePermission', 'add', :user_group => user_group )
-=======
     def modify_snapshot_attribute_create_volume_permission_add_groups(snapshot_id, *groups)
       groups.flatten!
       groups = ['all'] if groups.right_blank?
       modify_snapshot_attribute(snapshot_id, 'createVolumePermission', :add_groups => groups )
->>>>>>> 5ff01dda
     end
 
     # Remove create volume permission for user groups (currently only 'all' is supported).
     #
     #  ec2.modify_snapshot_attribute_create_volume_permission_remove_groups('snap-36fe435f') #=> true
     #
-<<<<<<< HEAD
-    def modify_snapshot_attribute_create_volume_permission_remove_groups(snapshot_id, *user_group)
-      user_group.flatten!
-      user_group = ['all'] if user_group.right_blank?
-      modify_snapshot_attribute(snapshot_id, 'createVolumePermission', 'remove', :user_group => user_group )
-=======
     def modify_snapshot_attribute_create_volume_permission_remove_groups(snapshot_id, *groups)
       groups.flatten!
       groups = ['all'] if groups.right_blank?
       modify_snapshot_attribute(snapshot_id, 'createVolumePermission', :remove_groups => groups )
->>>>>>> 5ff01dda
     end
 
     # Delete the specified snapshot.
@@ -473,10 +442,7 @@
         when 'description' then @item[:aws_description] = @text
         when 'ownerId'     then @item[:aws_owner]       = @text
         when 'volumeSize'  then @item[:aws_volume_size] = @text.to_i
-<<<<<<< HEAD
-=======
         when 'ownerAlias'  then @item[:owner_alias]     = @text
->>>>>>> 5ff01dda
         else
           case full_tag_name
           when %r{/tagSet/item/key$}         then @aws_tag[:key]                = @text
