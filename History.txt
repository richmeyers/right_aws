--- conflicted
+++ resolved
@@ -236,9 +236,6 @@
   - Boot from EBS support added
   - VPC support added
   - Latest EC2 API 2009-10-31 support added
-<<<<<<< HEAD
-  - Some of bugs fixed
-=======
   - Some of bugs fixed
 
 === 2.0.0
@@ -284,5 +281,4 @@
         RightAws::Ec2#create_snapshot,
         RightAws::Ec2#try_create_snapshot
     - :created_time in:
-        RightAws::ElbInterface#describe_load_balancers
->>>>>>> 6dcc2c70
+        RightAws::ElbInterface#describe_load_balancers