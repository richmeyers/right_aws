== 1.1.0 2007-08-10
Initial release.

== 1.2.0 2007-09-12

* r1718, todd, 2007-09-12 15:34:37
  * # 458, Extensive documentation review, rework, and expansion.  Also added
    coverage analysis to the test suite using RCov.

* r1690, todd, 2007-09-07 15:23:11
  * # 447, Add support.rb to manifest

* r1688, todd, 2007-09-07 13:57:39
  * # 447, Use Active Support if available, but don't require it.  Load our own
    extensions if it's not present.  This keeps us from overloading ActiveSupport if
    a user's already using it.

* r1687, todd, 2007-09-07 11:36:43
  * # 447, Removed dependency on activesupport

* r1676, konstantin, 2007-09-06 01:27:09
  * paid AMIs, small fix

* r1667, konstantin, 2007-09-05 12:58:10
  * # 427, paid AMI support for ec2_instances

* r1658, konstantin, 2007-09-05 01:02:25
  * params improvements for ec2.describe_xxx, now ones can use a String as well as an Array.

* r1653, konstantin, 2007-09-04 12:31:19
  * libxml and paid AMI support added

* r1581, tve, 2007-08-24 16:21:45
  * Improved RightAws documentation

== 1.3.0 2007-09-26

* r1754, todd, 2007-09-19 13:48:34
  * # 487, # 488, Consolidate a lot of code that was repeated in three places.
    Fix error handling path when using streaming GET interfaces with S3.
    Also add a stub for RightHttpConnection which allows more control over the
    unit tests.  Expand the unit tests and coverage tests.

* r1755, todd, 2007-09-19 14:29:19
  * # 487, RDoc fixes after code consolidation

* r1866, konstantin, 2007-10-05 06:17:36
  * # 220, close connection on HTTP 5xx/4xx errors

== 1.4.0 2007-10-10

* r1868, konstantin, 2007-10-05 06:38:37
  * # 220, inst_type branch merge into 1.3.0 release

* r1869, konstantin, 2007-10-05 07:32:34
  * right_http_connection 1.1.1 requirements fixed

* r1879, konstantin, 2007-10-07 02:11:24
  * # 524, blocks added to ec2_describe_xxx to support aws_cache

* r1924, konstantin, 2007-10-12 11:35:06
  * # 536, user_data bug fix

* r1929, tve,  2007-10-15 00:00:11
  * Fix libxml/rexml selection bug

* r1938, konstantin, 2007-10-16 10:53:56
  * instance type support is set to default

== 1.4.3 2007-10-25

* r1983, konstantin, 2007-10-25 22:33:00 +0400
  * Fixed ActiveSupport requirement bug (thanks to Toby)
  * Fixed HttpConnection logging to stdout bug (thanks to Toby)

== 1.4.4

* r1999, tve, 2007-11-01 00:07:00 -0700
  * Fixed escaping issue affecting key names in S3 gem
  * Fixed duplicate marker in S3 incremental bucket listing

* r2001, konstantin, 2007-11-01 12:03:13  +0300
  * Fixed multiple permissions assignment on Grantee#grant/revoke
  * Fixed new grantee permissions set ingnore (Grantee#apply)
  * S3::Grantee#exists? method added

* r2109, konstantin, 2007-11-12 21:49:36  +0300
  * RightAwsBaseInterface: caching implemented.
    (The Ec2 functions are being cached: describe_images, describe_instances,
    describe_security_groups and describe_key_pairs)

== 1.4.5 - 1.4.6
* r 2619, konstantin, 01-17-08 16:18:36  +0300
  * S3 Location constraints support added.
  * Fixed bug with trailing '/' in the bucket name for 'EU' located buckets
  * Added: S3Interface#bucket_location, S3::Bucket#location

== 1.4.7
* r 2622, konstantin, 01-18-08 13:52:20  +0300
  * Virtual domains doc added
  * S3 Query API fixed to support virtual domains.

== 1.4.8
* r 2650, konstantin, 01-24-08 11:12:00  +0300
  * net_fix.rb moved to right_http_connection

== 1.5.0
* r 2688, konstantin, 02-30-08 15:42:00  +0300
  * SDB support added.
  * RightAws::S3::bucket and RightAws::S3::Bucket.create methods behaviour
    changed: param +create+ is set to +false+ by default.

== 1.6.0

* r2780, todd, 2008-02-11 11:41:07 -0800 (Mon, 11 Feb 2008), 4 lines
  * Some doc updates & tweaks: we now support ultra-large PUTs to S3, small SDB
    cleanups, add SDB to the list of interfaces in RightAws, update some copyrights,
    warn about loading attachment_fu AFTER right_aws (big no-no).

* r2784, todd, 2008-02-11 13:46:47 -0800 (Mon, 11 Feb 2008), 2 lines
  * One final clarification: you may get a Net::HTTP bad monkey patch exception

* r2880, todd, 2008-02-25 18:06:22 -0800 (Mon, 25 Feb 2008), 2 lines
  * Add SQS 'Gen 2' interface implementation

* r2913, todd, 2008-02-29 16:57:07 -0800 (Fri, 29 Feb 2008), 3 lines
  * SqsGen2 (object interface), unit tests for both interfaces, documentation updates.

* r2922, todd, 2008-03-03 15:26:42 -0800 (Mon, 03 Mar 2008), 2 lines
  * couple of documentation tweaks in prep for 1.6.0

== 1.6.1

* r2963, todd, 2008-03-06 19:10:23 -0800 (Thu, 06 Mar 2008), 3 lines
  * (#950) Many minor fixes in incrementally_list_bucket to prevent a death loop
    in certain rare conditions

== 1.7.0

* r3051, konstantin, 2008-03-14 21:26:12 +0300 (Fri, 14 Mar 2008), 1 line
  * #897, ActiveSdb alpha release

== 1.7.1

  Do not autoload right_sdb with the rest of the modules; it requires uuidtools.
    We want the user to explicly request ActiveSdb, at least as long as it is
    alpha/beta.

  Fix escaping problem in SqsGen2Interface: POST bodies did not properly escape the '&' character

== 1.7.2

  Release Notes:

  RightAws includes some new features, including:
  - Support in RightAws::S3 and RightAws::S3Interface for S3 key copy, move, and rename
  - Support for signature version 0 request authentication to EC2, SQS, and SDB
  - Enhanced S3 object meta-header read and update
  - Interoperability with clouds running Eucalyptus (http://eucalyptus.cs.ucsb.edu)
    [ Contributed by the Eucalyptus group ]
  - Support for c1.medium and c1.xlarge instance types

  Bug fixes include:
  - Corrected the failure, under certain conditions, of retries of streaming PUTs to S3.
    We now reset the seek pointer of the streaming IO object to its initial position.
  - Removal of an accidental dependency on ActiveSupport in RightAws::S3Interface.get_link().
  - Monkey-patch of the Ruby File class on Windows platforms to correct a problem in lstat.
    The lstat bug was causing failure of very large file uploads on Windows [ Contributed by Benjamin Allfree ]
  - Fixed parsing of the ETag field for S3 objects

== 1.7.3

  Release Notes:

  - Removed the 1.7.2 monkey-patch of the Ruby File class on Windows.  This patch broke Rails 2.0.
    The patch is now included in the README for anyone to use at their own risk.

== 1.8.0

  Release Notes:

  This release adds major new features to RightAws to support Amazon's new
  Elastic Block Store (EBS).  Via the RightAws::Ec2 module, users can create
  and delete EBS volumes, attach and detach them from instances, snapshot
  volumes, and list the available volumes and snapshots.

  Bug fixes include correction of RightAws::S3 copy's failure to url-encode
the source key.

== 1.8.1

  Release Notes:

  RightScale::SdbInterface & ::ActiveSdb have several enhancements, including:
  - RightAws::SdbInterface#last_query_expression added for debug puposes
  - RightAws::ActiveSdb::Base#query :order and :auto_load options added to support query
    result sorting and attributes auto loading
  - RightAws::ActiveSdb::Base#find_all_by_ and find_by_ helpers improved to support
    :order, :auto_load, :limit and :next_token options
  - RightAws::SdbInterface#delete_attributes bug fixed
  - SdbInterface allows specification of a string value to use for
    representing Ruby nil in SDB.
  - Sdb tests fixed and improved

  The ::S3 interface now has support for S3's server access logging.
  Amazon considers server access logging to be a beta or provisional feature.

=== 1.9.0

  Release Notes:
  - RightAws::Ec2 now supports Windows instances. Added:
   - Ec2::get_initial_password
   - Ec2::bundle_instance
   - Ec2::describe_bundle_tasks
   - Ec::cancel_bundle_task

  - Full Amazon CloudFront support added with RightAws::AcfInterface
  - Bug fixes to S3Interface::store_object_and_verify and
    S3Interface::retrieve_object_and_verify (thanks to numerous user reports)
  - Updates to caching for Ec2::describe_images_by methods
  - Ec2 now has Ec2::last_request_id

=== 1.10.0

  Release Notes:
  - AwsBase: signature v2 support added
  - Ec2: describe_availability_zones improved to support regions
  - CloudFront: docs fixes
  - SDB: added: SQL-like query, select and query_with_attributes support
  - SDB: fixed no method error when searching for id that doesn't exist

=== 1.11.0

  Release Notes:
  - Full Amazon RDS instances support added with RightAws::RdsInterface
  - Boot from EBS support added
  - VPC support added
  - Latest EC2 API 2009-10-31 support added
  - Some of bugs fixed

=== 2.0.0

  Release Notes:
  - Added:
    - Ruby 1.9 support
    - Ec2:
      - SpotInstances support
      - m2.xlarge instances
      - GetPasswordData API call (see get_password_data_v2)
      - SecurityGroups support for Eucalyptus clouds
    - EBS:
      - :delete_on_termination field for volumes
    - SimpleDB:
      - BatchPutAttributes support
    - ActiveSDB:
      - Dynamic attribute accessors
      - "Columns" support
      - Simple Type Casting support
    - ELB:
      - API '2009-11-25' support (stickiness policies)
    - ACF:
      - API '2010-03-01' support (origin access policy and streaming distributions)
  - Bunch of small issues were fixed
  - Time objects were replaced by Strings (as Amazon returns them) to make the gem more consistent:
    - :last_modified_time in:
        RightAws::AcfInterface#incrementally_list_distributions,
        RightAws::AcfInterface#create_distribution_by_config,
        RightAws::AcfInterface#get_distribution,
        RightAws::AcfInterface#get_distribution_config
    - :timestamp in:
        RightAws::AcwInterface#get_metric_statistics
    - :aws_created_at in:
        RightAws::Ec2#create_volume,
        RightAws::Ec2#describe_volumes
    - :aws_attached_at in:
        RightAws::Ec2#attach_volume,
        RightAws::Ec2#detach_volume,
        RightAws::Ec2#describe_volumes
    - :aws_started_at in:
        RightAws::Ec2#describe_snapshots,
        RightAws::Ec2#create_snapshot,
        RightAws::Ec2#try_create_snapshot
    - :created_time in:
        RightAws::ElbInterface#describe_load_balancers

=== 2.1.0
  Release Notes:
  - Added:
    - Route 53: API '2010-10-01'
    - ACF: API '2010-11-01'
    - EC2:
      - API '2010-08-31'
      - Port based group permissions support
      - HPC Support
      - Tags Suport
      - ClientToken support added on instance launch
    - RDS: API "2010-07-28"
    - ELB: API '2010-07-01' (SSL support)
    - IAM: API '2010-05-08' (AWS Identity and Access Management interface)
    - 301 Redirect support added
  - Removed:
    - ActiveSupport dependency
    - SDB: uuid gem dependency
  - this gem requires right_http_connection 0bc3343232133bdb38c237d8285525d74495d3f5 or later
  - "Raise On Timeout On Action" feature added to avoid duplicate resources creation if a timeout error occures and a retry is performed

<<<<<<< HEAD
=== next
  Release Notes:
  - Fixed:
=======
=== 3.0.0
  Release Notes:
  - Fixed/Added:
    - ClientToken (launch_instances, run_instances) is not used for Eucalyptus clouds
    - VPC2, stage1. Next methods were updated:
      - associate_address, modify_security_group, create_security_group, create_vpc, delete_security_group,
        describe_addresses, describe_images, describe_instance_attribute, describe_regions, describe_reserved_instances_offerings,
        describe_security_groups, describe_snapshots, describe_spot_instance_requests, describe_spot_price_history,
        describe_vpcs, disassociate_address, modify_image_attribute, modify_snapshot_attribute, release_address,
        request_spot_instances, stop_instances
>>>>>>> 5ff01dda
    - EC2: ClientToken (launch_instances, run_instances) is not used for Eucalyptus clouds
    - RDS:
      - RDS: API 2011-04-01
      - Make :instance_class param more consistent: :db_instance_class --> :instance_class
      - Issue 53: regression in latest master version of right_rds_interface
      - Issue 73: Can't get list of instances with RdsInterface
    - EBS: Issue 54: regression in right_ec2_ebs.rb
<<<<<<< HEAD
    - Add the port number with server name in the v2 signature string if it is not the RFC standard number (author: unakatsuo).
=======
    - Add the port number with server name in the v2 signature string if it is not the RFC standard number (author: unakatsuo).
    - EMR (Elastic Map Reduce) support
    - SNS (Simple Notification Service) support
    - SDB: ConsistentRead support
    - bunch of micro bugs
>>>>>>> 5ff01dda
<|MERGE_RESOLUTION|>--- conflicted
+++ resolved
@@ -304,11 +304,6 @@
   - this gem requires right_http_connection 0bc3343232133bdb38c237d8285525d74495d3f5 or later
   - "Raise On Timeout On Action" feature added to avoid duplicate resources creation if a timeout error occures and a retry is performed
 
-<<<<<<< HEAD
-=== next
-  Release Notes:
-  - Fixed:
-=======
 === 3.0.0
   Release Notes:
   - Fixed/Added:
@@ -319,7 +314,6 @@
         describe_security_groups, describe_snapshots, describe_spot_instance_requests, describe_spot_price_history,
         describe_vpcs, disassociate_address, modify_image_attribute, modify_snapshot_attribute, release_address,
         request_spot_instances, stop_instances
->>>>>>> 5ff01dda
     - EC2: ClientToken (launch_instances, run_instances) is not used for Eucalyptus clouds
     - RDS:
       - RDS: API 2011-04-01
@@ -327,12 +321,8 @@
       - Issue 53: regression in latest master version of right_rds_interface
       - Issue 73: Can't get list of instances with RdsInterface
     - EBS: Issue 54: regression in right_ec2_ebs.rb
-<<<<<<< HEAD
-    - Add the port number with server name in the v2 signature string if it is not the RFC standard number (author: unakatsuo).
-=======
     - Add the port number with server name in the v2 signature string if it is not the RFC standard number (author: unakatsuo).
     - EMR (Elastic Map Reduce) support
     - SNS (Simple Notification Service) support
     - SDB: ConsistentRead support
     - bunch of micro bugs
->>>>>>> 5ff01dda
